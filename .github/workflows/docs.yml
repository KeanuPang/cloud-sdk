name: push-documentation

on:
  pull_request:
    branches-ignore: [documentation, gh-pages]
  push:
    branches: [master]
    tags: ['v*']
    # run only for update inside the docs folder
    paths:
      - 'docs/**'

jobs:
  push-to-documentation:
    runs-on: ubuntu-latest
    steps:
      - uses: actions/checkout@v1
      - name: Add key
        env:
          SSH_AUTH_SOCK: /tmp/ssh_agent.sock
        run: |
          mkdir -p ~/.ssh
          ssh-keyscan github.com >> ~/.ssh/known_hosts
          echo "${{ secrets.SERVER_DEPLOY_KEY }}" > ~/.ssh/id_rsa
          chmod 600 ~/.ssh/id_rsa
          cat <<EOT >> ~/.ssh/config
          Host github.com
          HostName github.com
          IdentityFile ~/.ssh/id_rsa
          EOT
      - name: Release API documentation to GitHub Pages
        env:
          USE_SSH: true
          GIT_USER: irrelevant
        run: |
          git config --global user.email "irrelevant@completely.irrelevant"
          git config --global user.name "irrelevant"
          set -x
          cd ..
          # clone current version of documentation
          git clone --depth 1 -b documentation git@github.com:SAP/cloud-sdk.git documentation
          # copy latest changes from the API docs to the SDK documentation
          rsync -avz cloud-sdk/docs/api/ documentation/static/api/
          # change to documentation folder
          cd documentation
          # run git add -> commit -> push the new version of the docs
          git add -A
<<<<<<< HEAD
          git commit -a -m "JS API documentation update via pipeline"
          # force the changes to avoid errors from inconsistent state
=======
          git commit -a -m "JS API documentation update via pipeline" || exit 0
>>>>>>> 3195c825
          git push --force<|MERGE_RESOLUTION|>--- conflicted
+++ resolved
@@ -45,10 +45,5 @@
           cd documentation
           # run git add -> commit -> push the new version of the docs
           git add -A
-<<<<<<< HEAD
-          git commit -a -m "JS API documentation update via pipeline"
-          # force the changes to avoid errors from inconsistent state
-=======
           git commit -a -m "JS API documentation update via pipeline" || exit 0
->>>>>>> 3195c825
           git push --force